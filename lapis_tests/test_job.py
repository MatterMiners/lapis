--- conflicted
+++ resolved
@@ -3,12 +3,8 @@
 
 from lapis.drone import Drone
 from lapis.job import Job
-<<<<<<< HEAD
 from lapis.file_provider import FileProvider
-from lapis_tests import via_usim, DummyScheduler
-=======
 from lapis_tests import via_usim, DummyScheduler, DummyDrone
->>>>>>> d495b938
 
 
 class TestJob(object):

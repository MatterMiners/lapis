[build-system]
requires = ["flit"]
build-backend = "flit.buildapi"

[tool.flit.metadata]
module = "lapis"
dist-name = "lapis-sim"
author = "Eileen Kuehn, Max Fischer"
author-email = "mainekuehn@gmail.com"
home-page = "https://github.com/MatterMiners/lapis"
description-file = "README.rst"
keywords = "htcondor simulation python cobald tardis opportunistic scheduling scheduler"
classifiers = [
    "License :: OSI Approved :: MIT License",
<<<<<<< HEAD
    'Development Status :: 2 - Pre-Alpha',
    'Intended Audience :: Developers',
    'Intended Audience :: Information Technology',
    'Intended Audience :: Science/Research',
    'Intended Audience :: System Administrators',
    'Topic :: Adaptive Technologies',
    'Topic :: Office/Business :: Scheduling',
    'Topic :: System :: Distributed Computing',
    'Programming Language :: Python :: 3',
    'Programming Language :: Python :: 3.6',
    'Programming Language :: Python :: 3.7'
]
requires = [
    "cobald",
    "usim == 0.4.2",
    "click",
=======
    "Development Status :: 2 - Pre-Alpha",
    "Intended Audience :: Developers",
    "Intended Audience :: Information Technology",
    "Intended Audience :: Science/Research",
    "Intended Audience :: System Administrators",
    "Topic :: Adaptive Technologies",
    "Topic :: Office/Business :: Scheduling",
    "Topic :: System :: Distributed Computing",
    "Programming Language :: Python :: 3",
    "Programming Language :: Python :: 3.6",
    "Programming Language :: Python :: 3.7",
>>>>>>> 3afc1c64
]
requires = ["cobald", "usim == 0.4", "click"]

[tool.flit.metadata.requires-extra]
test = [
    "pytest >=4.3.0",
    "flake8",
    "flake8-bugbear",
    "black; implementation_name=='cpython'",
]
doc = [
    "sphinx",
    "sphinx_rtd_theme",
    "sphinxcontrib-contentui",
    "sphinx-click",
    "change-log",
]
dev = ["pre-commit"]

[tool.flit.metadata.urls]
Documentation = "https://lapis-sim.readthedocs.io/en/latest/"<|MERGE_RESOLUTION|>--- conflicted
+++ resolved
@@ -12,24 +12,6 @@
 keywords = "htcondor simulation python cobald tardis opportunistic scheduling scheduler"
 classifiers = [
     "License :: OSI Approved :: MIT License",
-<<<<<<< HEAD
-    'Development Status :: 2 - Pre-Alpha',
-    'Intended Audience :: Developers',
-    'Intended Audience :: Information Technology',
-    'Intended Audience :: Science/Research',
-    'Intended Audience :: System Administrators',
-    'Topic :: Adaptive Technologies',
-    'Topic :: Office/Business :: Scheduling',
-    'Topic :: System :: Distributed Computing',
-    'Programming Language :: Python :: 3',
-    'Programming Language :: Python :: 3.6',
-    'Programming Language :: Python :: 3.7'
-]
-requires = [
-    "cobald",
-    "usim == 0.4.2",
-    "click",
-=======
     "Development Status :: 2 - Pre-Alpha",
     "Intended Audience :: Developers",
     "Intended Audience :: Information Technology",
@@ -41,9 +23,8 @@
     "Programming Language :: Python :: 3",
     "Programming Language :: Python :: 3.6",
     "Programming Language :: Python :: 3.7",
->>>>>>> 3afc1c64
 ]
-requires = ["cobald", "usim == 0.4", "click"]
+requires = ["cobald", "usim == 0.4.2", "click"]
 
 [tool.flit.metadata.requires-extra]
 test = [

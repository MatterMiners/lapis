import logging
from typing import Optional, TYPE_CHECKING

from usim import time
from usim import CancelTask

from lapis.monitor import sampling_required
from lapis.utilities.walltime_models import walltime_models

if TYPE_CHECKING:
    from lapis.drone import Drone


class Job(object):
    __slots__ = (
        "resources",
        "used_resources",
        "_walltime",
        "_calculationtime",
        "_streamtime",
        "requested_walltime",
        "queue_date",
        "requested_inputfiles",
        "used_inputfiles",
        "in_queue_since",
        "in_queue_until",
        "_name",
        "drone",
        "_success",
    )

    def __init__(
        self,
        resources: dict,
        used_resources: dict,
        in_queue_since: float = 0,
        queue_date: float = 0,
        name: str = None,
        drone: "Drone" = None,
    ):
        """
        Definition of a job that uses a specified amount of resources `used_resources`
        over a given amount of time, `walltime`. A job is described by its user
        via the parameter `resources`. This is a user prediction and is expected
        to deviate from `used_resources`.

        :param resources: Requested resources of the job
        :param used_resources: Resource usage of the job
        :param in_queue_since: Time when job was inserted into the queue of the
                               simulation scheduler
        :param queue_date: Time when job was inserted into queue in real life
        :param name: Name of the job
        :param drone: Drone where the job is running on
        """
        self.resources = resources
        self.used_resources = used_resources
        for key in used_resources:
            if key not in resources:
                logging.getLogger("implementation").info(
                    "job uses different resources than specified, added %s: %s",
                    key,
                    self.used_resources[key],
                )
                self.resources[key] = self.used_resources[key]
        self._walltime = used_resources.pop("walltime")
        self._calculationtime = walltime_models["maxeff"](self, self._walltime)
        self._streamtime = 0
        self.requested_walltime = resources.pop("walltime", None)
        self.requested_inputfiles = resources.pop("inputfiles", None)
        self.used_inputfiles = used_resources.pop("inputfiles", None)
        self.queue_date = queue_date
        assert in_queue_since >= 0, "Queue time cannot be negative"
        self.in_queue_since = in_queue_since
        self.in_queue_until = None
        self.drone = drone
        self._name = name
        self._success: Optional[bool] = None

    @property
    def name(self) -> str:
        return self._name or id(self)

    @property
    def successful(self) -> Optional[bool]:
        return self._success

    @property
    def waiting_time(self) -> float:
        """
        The time the job spent in the simulators scheduling queue. `Inf` when
        the job is still waitiing.

        :return: Time in queue
        """
        if self.in_queue_until is not None:
            return self.in_queue_until - self.in_queue_since
        return float("Inf")

<<<<<<< HEAD
    @property
    def walltime(self) -> float:
        """
        :return: Time that passes while job is running
        """
        return self._streamtime + self.calculation_time

    @property
    def calculation_time(self):
        print("WALLTIME: Job {} @ {}".format(repr(self), time.now))
        return self._calculationtime

    async def transfer_inputfiles(self):
        print("TRANSFERING INPUTFILES: Job {} @ {}".format(repr(self), time.now))
        if self.drone.connection and self.used_inputfiles:
            self._streamtime = await self.drone.connection.transfer_inputfiles(
                self.drone, self.requested_inputfiles, repr(self)
            )

            print(
                "streamed inputfiles {} for job {} in {} timeunits, finished @ {}".format(
                    self.requested_inputfiles.keys(),
                    repr(self),
                    self._streamtime,
                    time.now,
                )
            )

    async def run(self):
=======
    async def run(self, drone: "Drone"):
        assert drone, "Jobs cannot run without a drone being assigned"
        self.drone = drone
>>>>>>> d495b938
        self.in_queue_until = time.now
        self._success = None
        await sampling_required.put(self)
        if self.drone:
            print(
                "running job {} on site {} in drone {}".format(
                    repr(self), self.drone.sitename, repr(self.drone)
                )
            )
        try:
            await self.transfer_inputfiles()
            await (time + self.calculation_time)
        except CancelTask:
            self.drone = None
            self._success = False
        except BaseException:
            self.drone = None
            self._success = False
            raise
        else:
            self.drone = None
            self._success = True
        await sampling_required.put(self)

    def __repr__(self):
        return "<%s: %s>" % (self.__class__.__name__, self._name or id(self))


async def job_to_queue_scheduler(job_generator, job_queue):
    base_date = None
    for job in job_generator:
        if base_date is None:
            base_date = job.queue_date
        current_time = job.queue_date - base_date
        if time.now < current_time:
            await (time >= current_time)
        job.in_queue_since = time.now
        await job_queue.put(job)
    await job_queue.close()<|MERGE_RESOLUTION|>--- conflicted
+++ resolved
@@ -96,7 +96,6 @@
             return self.in_queue_until - self.in_queue_since
         return float("Inf")
 
-<<<<<<< HEAD
     @property
     def walltime(self) -> float:
         """
@@ -125,12 +124,10 @@
                 )
             )
 
-    async def run(self):
-=======
+
     async def run(self, drone: "Drone"):
         assert drone, "Jobs cannot run without a drone being assigned"
         self.drone = drone
->>>>>>> d495b938
         self.in_queue_until = time.now
         self._success = None
         await sampling_required.put(self)

from cobald import interfaces

from job import Job


class Drone(interfaces.Pool):
    def __init__(self, env, pool_resources, scheduling_duration):
        super(Drone, self).__init__()
        self.env = env
        self.pool_resources = pool_resources
        self.action = env.process(self.run(scheduling_duration))
        self.resources = {resource: 0 for resource in self.pool_resources}
        self._supply = 0
        self.jobs = 0
        self._allocation = None
        self._utilisation = None

    def run(self, scheduling_duration):
        yield self.env.timeout(scheduling_duration)
        self._supply = 1

    @property
    def supply(self):
        return self._supply

    @property
    def demand(self):
        return 1

    @demand.setter
    def demand(self, value):
        pass  # demand is always defined as 1

    @property
    def utilisation(self):
<<<<<<< HEAD
        resources = []
        for resource_key, value in self.resources.items():
            resources.append(value / self.pool_resources[resource_key])
        return min(resources)
=======
        if self._utilisation is None:
            self._init_allocation_and_utilisation()
        return self._utilisation
>>>>>>> a31887b2

    @property
    def allocation(self):
        if self._allocation is None:
            self._init_allocation_and_utilisation()
        return self._allocation

    def _init_allocation_and_utilisation(self):
        resources = []
        for resource_key, value in self.resources.items():
<<<<<<< HEAD
            resources.append(value / self.pool_resources[resource_key])
        return max(resources)
=======
            resources.append(value / self.pool.resources[resource_key])
        self._allocation = max(resources)
        self._utilisation = min(resources)
>>>>>>> a31887b2

    def shutdown(self):
        self._supply = 0
        yield self.env.timeout(1)
        # print("[drone %s] has been shut down" % self)

    def start_job(self, job):
        for resource_key in job.resources:
            if self.resources[resource_key] + job.resources[resource_key]:
                # TODO: kill job
                pass
<<<<<<< HEAD
        for resource_key in job.resources:
            self.resources[resource_key] += job.resources[resource_key]
=======
        self._utilisation = None
        self._allocation = None
        for resource_key in resources:
            self.resources[resource_key] += resources[resource_key]
>>>>>>> a31887b2
        self.jobs += 1
        yield from job.process()
        self.jobs -= 1
<<<<<<< HEAD
        for resource_key in job.resources:
            self.resources[resource_key] -= job.resources[resource_key]
=======
        self._utilisation = None
        self._allocation = None
        for resource_key in resources:
            self.resources[resource_key] -= resources[resource_key]
>>>>>>> a31887b2
        # put drone back into pool queue
        # print("[drone %s] finished job at %d" % (self, self.env.now))<|MERGE_RESOLUTION|>--- conflicted
+++ resolved
@@ -33,16 +33,9 @@
 
     @property
     def utilisation(self):
-<<<<<<< HEAD
-        resources = []
-        for resource_key, value in self.resources.items():
-            resources.append(value / self.pool_resources[resource_key])
-        return min(resources)
-=======
         if self._utilisation is None:
             self._init_allocation_and_utilisation()
         return self._utilisation
->>>>>>> a31887b2
 
     @property
     def allocation(self):
@@ -53,45 +46,42 @@
     def _init_allocation_and_utilisation(self):
         resources = []
         for resource_key, value in self.resources.items():
-<<<<<<< HEAD
-            resources.append(value / self.pool_resources[resource_key])
-        return max(resources)
-=======
             resources.append(value / self.pool.resources[resource_key])
         self._allocation = max(resources)
         self._utilisation = min(resources)
->>>>>>> a31887b2
 
     def shutdown(self):
         self._supply = 0
         yield self.env.timeout(1)
         # print("[drone %s] has been shut down" % self)
 
-    def start_job(self, job):
+    def start_job(self, job, kill=False):
         for resource_key in job.resources:
             if self.resources[resource_key] + job.resources[resource_key]:
                 # TODO: kill job
                 pass
-<<<<<<< HEAD
+            if job.resources[resource_key] < job.used_resources[resource_key]:
+                if kill:
+                    job.kill()
+                else:
+                    pass
+                return
+            if self.resources[resource_key] + job.resources[resource_key] > self.pool_resources[resource_key] and kill:
+                if kill:
+                    job.kill()
+                else:
+                    pass
+                return
+        self._utilisation = None
+        self._allocation = None
         for resource_key in job.resources:
             self.resources[resource_key] += job.resources[resource_key]
-=======
-        self._utilisation = None
-        self._allocation = None
-        for resource_key in resources:
-            self.resources[resource_key] += resources[resource_key]
->>>>>>> a31887b2
         self.jobs += 1
         yield from job.process()
         self.jobs -= 1
-<<<<<<< HEAD
+        self._utilisation = None
+        self._allocation = None
         for resource_key in job.resources:
             self.resources[resource_key] -= job.resources[resource_key]
-=======
-        self._utilisation = None
-        self._allocation = None
-        for resource_key in resources:
-            self.resources[resource_key] -= resources[resource_key]
->>>>>>> a31887b2
         # put drone back into pool queue
         # print("[drone %s] finished job at %d" % (self, self.env.now))